--- conflicted
+++ resolved
@@ -4,13 +4,8 @@
 
 `fastify-cors` enables the use of [CORS](https://en.wikipedia.org/wiki/Cross-origin_resource_sharing) in a Fastify application.
 
-<<<<<<< HEAD
-Supports Fastify versions `>=2.x`
-
+Supports Fastify versions `>=2.x` 
 Please refer to [this branch](https://github.com/fastify/fastify-cors/tree/1.x) and related versions for Fastify `^1.x` compatibility.
-=======
-Supports Fastify versions `^1.x`
->>>>>>> 6e2e0820
 
 ## Install
 ```
